--- conflicted
+++ resolved
@@ -533,12 +533,6 @@
 		// Response is the successful response data for the streaming
 		// endpoint.
 		Response *ResponseData
-<<<<<<< HEAD
-		// Scheme is the scheme used by the streaming connection (ws or
-		// wss).
-		Scheme string
-=======
->>>>>>> 59658153
 		// SendName is the name of the send function.
 		SendName string
 		// SendDesc is the description for the send function.
@@ -639,11 +633,7 @@
 		}
 		var pp string
 		if s.IsDir() {
-<<<<<<< HEAD
 			pp = expr.ExtractHTTPWildcards(s.RequestPaths[0])[0]
-=======
-			pp = design.ExtractWildcards(s.RequestPaths[0])[0]
->>>>>>> 59658153
 		}
 		data := &FileServerData{
 			MountHandler: fmt.Sprintf("Mount%s", codegen.Goify(s.FilePath, true)),
@@ -662,11 +652,7 @@
 		i := 0
 		for _, r := range a.Routes {
 			for _, rpath := range r.FullPaths() {
-<<<<<<< HEAD
-				params := expr.ExtractRouteWildcards(rpath)
-=======
-				params := design.ExtractWildcards(rpath)
->>>>>>> 59658153
+				params := expr.ExtractHTTPWildcards(rpath)
 				var (
 					init *InitData
 				)
@@ -702,11 +688,7 @@
 					}
 
 					var buffer bytes.Buffer
-<<<<<<< HEAD
 					pf := expr.HTTPWildcardRegex.ReplaceAllString(rpath, "/%v")
-=======
-					pf := design.WildcardRegex.ReplaceAllString(rpath, "/%v")
->>>>>>> 59658153
 					err := pathInitTmpl.Execute(&buffer, map[string]interface{}{
 						"Args":       initArgs,
 						"PathParams": pathParamsObj,
@@ -1657,11 +1639,7 @@
 	return vals
 }
 
-<<<<<<< HEAD
-func buildStreamData(ed *EndpointData, e *expr.HTTPEndpointExpr, scheme string, sd *ServiceData) {
-=======
-func buildStreamData(ed *EndpointData, e *httpdesign.EndpointExpr, sd *ServiceData) {
->>>>>>> 59658153
+func buildStreamData(ed *EndpointData, e *expr.HTTPEndpointExpr, sd *ServiceData) {
 	if !e.MethodExpr.IsStreaming() {
 		return
 	}
