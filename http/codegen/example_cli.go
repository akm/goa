package codegen

import (
	"os"
	"path/filepath"
	"strings"

	"goa.design/goa/codegen"
<<<<<<< HEAD
	"goa.design/goa/expr"
)

// ExampleCLI returns an example client tool implementation.
func ExampleCLI(genpkg string, root *expr.RootExpr) *codegen.File {
	path := filepath.Join("cmd", codegen.SnakeCase(codegen.Goify(root.API.Name, true))+"_cli", "http.go")
	if _, err := os.Stat(path); !os.IsNotExist(err) {
		return nil // file already exists, skip it.
	}
	idx := strings.LastIndex(genpkg, string(os.PathSeparator))
	rootPath := "."
	if idx > 0 {
		rootPath = genpkg[:idx]
	}
	apiPkg := strings.ToLower(codegen.Goify(root.API.Name, false))
	specs := []*codegen.ImportSpec{
		{Path: "context"},
		{Path: "encoding/json"},
		{Path: "fmt"},
		{Path: "flag"},
		{Path: "net/url"},
		{Path: "net/http"},
		{Path: "os"},
		{Path: "time"},
		{Path: "github.com/gorilla/websocket"},
		{Path: "goa.design/goa"},
		{Path: "goa.design/goa/http", Name: "goahttp"},
		{Path: rootPath, Name: apiPkg},
		{Path: genpkg + "/http/cli"},
	}
	svcdata := make([]*ServiceData, 0, len(root.API.HTTP.Services))
	for _, svc := range root.API.HTTP.Services {
		svcdata = append(svcdata, HTTPServices.Get(svc.Name()))
	}
	data := map[string]interface{}{
		"Services": svcdata,
		"APIPkg":   apiPkg,
		"APIName":  root.API.Name,
	}
	sections := []*codegen.SectionTemplate{
		codegen.Header("", "main", specs),
		&codegen.SectionTemplate{
			Name:   "do-http-cli",
			Source: doHTTPT,
			Data:   data,
			FuncMap: map[string]interface{}{
				"needStreaming": needStreaming,
=======
	"goa.design/goa/design"
	httpdesign "goa.design/goa/http/design"
)

// ExampleCLI returns an example client tool main implementation.
func ExampleCLI(genpkg string, root *httpdesign.RootExpr) []*codegen.File {
	files := make([]*codegen.File, len(design.Root.API.Servers))
	for i, svr := range design.Root.API.Servers {
		pkg := codegen.SnakeCase(codegen.Goify(svr.Name, true))
		apiPkg := strings.ToLower(codegen.Goify(root.Design.API.Name, false))
		path := filepath.Join("cmd", pkg+"-cli", "main.go")
		if _, err := os.Stat(path); !os.IsNotExist(err) {
			return nil // file already exists, skip it.
		}
		idx := strings.LastIndex(genpkg, string(os.PathSeparator))
		rootPath := "."
		if idx > 0 {
			rootPath = genpkg[:idx]
		}
		specs := []*codegen.ImportSpec{
			{Path: "context"},
			{Path: "encoding/json"},
			{Path: "flag"},
			{Path: "fmt"},
			{Path: "net/http"},
			{Path: "net/url"},
			{Path: "os"},
			{Path: "strings"},
			{Path: "time"},
			{Path: "github.com/gorilla/websocket"},
			{Path: "goa.design/goa/http", Name: "goahttp"},
			{Path: genpkg + "/http/cli/" + pkg, Name: "cli"},
			{Path: rootPath, Name: apiPkg},
		}
		svcdata := make([]*ServiceData, len(svr.Services))
		for i, svc := range svr.Services {
			svcdata[i] = HTTPServices.Get(svc)
		}
		vars := design.AsObject(svr.Hosts[0].Variables.Type)
		var variables []map[string]interface{}
		if len(*vars) > 0 {
			variables = make([]map[string]interface{}, len(*vars))
			for i, v := range *vars {
				def := v.Attribute.DefaultValue
				if def == nil {
					// DSL ensures v.Attribute has either a
					// default value or an enum validation
					def = v.Attribute.Validation.Values[0]
				}
				variables[i] = map[string]interface{}{
					"Name":         v.Name,
					"Description":  v.Attribute.Description,
					"VarName":      codegen.Goify(v.Name, false),
					"DefaultValue": def,
				}
			}
		}
		data := map[string]interface{}{
			"Services":   svcdata,
			"APIPkg":     apiPkg,
			"ServerName": svr.Name,
			"DefaultURL": svr.Hosts[0].URIs[0],
			"Variables":  variables,
		}
		sections := []*codegen.SectionTemplate{
			codegen.Header("", "main", specs),
			&codegen.SectionTemplate{
				Name:   "cli-main",
				Source: mainCLIT,
				Data:   data,
				FuncMap: map[string]interface{}{
					"needStreaming": needStreaming,
				},
>>>>>>> 59658153
			},
		}
		files[i] = &codegen.File{
			Path:             path,
			SectionTemplates: sections,
			SkipExist:        true,
		}
	}
	return files
}

// needStreaming returns true if at least one endpoint in the service
// uses stream for sending payload/result.
func needStreaming(data []*ServiceData) bool {
	for _, s := range data {
		if streamingEndpointExists(s) {
			return true
		}
	}
	return false
}

<<<<<<< HEAD
// input: map[string]interface{}{"Services":[]ServiceData, "APIPkg": string, "APIName": string}
const doHTTPT = `func httpDo(addr string, timeout int, debug bool) (goa.Endpoint, interface{}, error) {
=======
// input: map[string]interface{}{"Services":[]ServiceData, "APIPkg": string, "ServerName": string}
const mainCLIT = `func main() {
	var (
		addr    = flag.String("url", "{{ .DefaultURL }}", "` + "`" + `URL` + "`" + ` to service host")
{{ range .Variables }}
		{{ .VarName }} = flag.String("{{ .Name }}", {{ printf "%q" .DefaultValue }}, {{ printf "%q" .Description }})
{{- end }}
		verbose = flag.Bool("verbose", false, "Print request and response details")
		v       = flag.Bool("v", false, "Print request and response details")
		timeout = flag.Int("timeout", 30, "Maximum number of ` + "`" + `seconds` + "`" + ` to wait for response")
	)
	flag.Usage = usage
	flag.Parse()
{{ if .Variables }}

	{{ range .Variables }}
	addr = strings.Replace(addr, {{ printf "\"{%s}\"" .Name }}, {{ .VarName }}, -1)
	{{- end }}
{{- end }}

>>>>>>> 59658153
	var (
		scheme string
		host string
	)
	{
<<<<<<< HEAD
		u, err := url.Parse(addr)
    if err != nil {
      fmt.Fprintf(os.Stderr, "invalid URL %#v: %s", addr, err)
      os.Exit(1)
    }
    scheme = u.Scheme
    host = u.Host
    if scheme == "" {
      scheme = "http"
    }
=======
		u, err := url.Parse(*addr)
		if err != nil {
			fmt.Fprintf(os.Stderr, "invalid URL %#v: %s", *addr, err)
			os.Exit(1)
		}
		scheme = u.Scheme
		host = u.Host
		debug = *verbose || *v
>>>>>>> 59658153
	}

	var (
		doer goahttp.Doer
	)
	{
		doer = &http.Client{Timeout: time.Duration(timeout) * time.Second}
		if debug {
			doer = goahttp.NewDebugDoer(doer)
			doer.(goahttp.DebugDoer).Fprint(os.Stderr)
		}
	}

	{{ if needStreaming .Services }}
	var (
    dialer *websocket.Dialer
		connConfigFn goahttp.ConnConfigureFunc
  )
  {
    dialer = websocket.DefaultDialer
  }
	{{ end }}

	return cli.ParseEndpoint(
		scheme,
		host,
		doer,
		goahttp.RequestEncoder,
		goahttp.ResponseDecoder,
		debug,
		{{- if needStreaming .Services }}
		dialer,
		connConfigFn,
		{{- end }}
		{{- range .Services }}
			{{- range .Endpoints }}
			  {{- if .MultipartRequestDecoder }}
		{{ $.APIPkg }}.{{ .MultipartRequestEncoder.FuncName }},
				{{- end }}
			{{- end }}
		{{- end }}
	)
}

<<<<<<< HEAD
func httpUsageCommands() string {
  return cli.UsageCommands()
=======
func usage() {
	fmt.Fprintf(os.Stderr, ` + "`" + `%s is a command line client for the {{ .ServerName }} server.

Usage:
    %s [-url URL][-timeout SECONDS][-verbose|-v] SERVICE ENDPOINT [flags]

    -url URL:    specify service URL ({{ .DefaultURL }})
    -timeout:    maximum number of seconds to wait for response (30)
    -verbose|-v: print request and response details (false)

Commands:
%s
Additional help:
    %s SERVICE [ENDPOINT] --help

Example:
%s
` + "`" + `, os.Args[0], os.Args[0], indent(cli.UsageCommands()), os.Args[0], indent(cli.UsageExamples()))
>>>>>>> 59658153
}

func httpUsageExamples() string {
  return cli.UsageExamples()
}
`<|MERGE_RESOLUTION|>--- conflicted
+++ resolved
@@ -6,65 +6,15 @@
 	"strings"
 
 	"goa.design/goa/codegen"
-<<<<<<< HEAD
 	"goa.design/goa/expr"
 )
 
-// ExampleCLI returns an example client tool implementation.
-func ExampleCLI(genpkg string, root *expr.RootExpr) *codegen.File {
-	path := filepath.Join("cmd", codegen.SnakeCase(codegen.Goify(root.API.Name, true))+"_cli", "http.go")
-	if _, err := os.Stat(path); !os.IsNotExist(err) {
-		return nil // file already exists, skip it.
-	}
-	idx := strings.LastIndex(genpkg, string(os.PathSeparator))
-	rootPath := "."
-	if idx > 0 {
-		rootPath = genpkg[:idx]
-	}
-	apiPkg := strings.ToLower(codegen.Goify(root.API.Name, false))
-	specs := []*codegen.ImportSpec{
-		{Path: "context"},
-		{Path: "encoding/json"},
-		{Path: "fmt"},
-		{Path: "flag"},
-		{Path: "net/url"},
-		{Path: "net/http"},
-		{Path: "os"},
-		{Path: "time"},
-		{Path: "github.com/gorilla/websocket"},
-		{Path: "goa.design/goa"},
-		{Path: "goa.design/goa/http", Name: "goahttp"},
-		{Path: rootPath, Name: apiPkg},
-		{Path: genpkg + "/http/cli"},
-	}
-	svcdata := make([]*ServiceData, 0, len(root.API.HTTP.Services))
-	for _, svc := range root.API.HTTP.Services {
-		svcdata = append(svcdata, HTTPServices.Get(svc.Name()))
-	}
-	data := map[string]interface{}{
-		"Services": svcdata,
-		"APIPkg":   apiPkg,
-		"APIName":  root.API.Name,
-	}
-	sections := []*codegen.SectionTemplate{
-		codegen.Header("", "main", specs),
-		&codegen.SectionTemplate{
-			Name:   "do-http-cli",
-			Source: doHTTPT,
-			Data:   data,
-			FuncMap: map[string]interface{}{
-				"needStreaming": needStreaming,
-=======
-	"goa.design/goa/design"
-	httpdesign "goa.design/goa/http/design"
-)
-
 // ExampleCLI returns an example client tool main implementation.
-func ExampleCLI(genpkg string, root *httpdesign.RootExpr) []*codegen.File {
-	files := make([]*codegen.File, len(design.Root.API.Servers))
-	for i, svr := range design.Root.API.Servers {
+func ExampleCLI(genpkg string, root *expr.RootExpr) []*codegen.File {
+	files := make([]*codegen.File, len(root.API.Servers))
+	for i, svr := range root.API.Servers {
 		pkg := codegen.SnakeCase(codegen.Goify(svr.Name, true))
-		apiPkg := strings.ToLower(codegen.Goify(root.Design.API.Name, false))
+		apiPkg := strings.ToLower(codegen.Goify(root.API.Name, false))
 		path := filepath.Join("cmd", pkg+"-cli", "main.go")
 		if _, err := os.Stat(path); !os.IsNotExist(err) {
 			return nil // file already exists, skip it.
@@ -93,7 +43,7 @@
 		for i, svc := range svr.Services {
 			svcdata[i] = HTTPServices.Get(svc)
 		}
-		vars := design.AsObject(svr.Hosts[0].Variables.Type)
+		vars := expr.AsObject(svr.Hosts[0].Variables.Type)
 		var variables []map[string]interface{}
 		if len(*vars) > 0 {
 			variables = make([]map[string]interface{}, len(*vars))
@@ -128,7 +78,6 @@
 				FuncMap: map[string]interface{}{
 					"needStreaming": needStreaming,
 				},
->>>>>>> 59658153
 			},
 		}
 		files[i] = &codegen.File{
@@ -151,10 +100,6 @@
 	return false
 }
 
-<<<<<<< HEAD
-// input: map[string]interface{}{"Services":[]ServiceData, "APIPkg": string, "APIName": string}
-const doHTTPT = `func httpDo(addr string, timeout int, debug bool) (goa.Endpoint, interface{}, error) {
-=======
 // input: map[string]interface{}{"Services":[]ServiceData, "APIPkg": string, "ServerName": string}
 const mainCLIT = `func main() {
 	var (
@@ -175,24 +120,11 @@
 	{{- end }}
 {{- end }}
 
->>>>>>> 59658153
 	var (
 		scheme string
 		host string
 	)
 	{
-<<<<<<< HEAD
-		u, err := url.Parse(addr)
-    if err != nil {
-      fmt.Fprintf(os.Stderr, "invalid URL %#v: %s", addr, err)
-      os.Exit(1)
-    }
-    scheme = u.Scheme
-    host = u.Host
-    if scheme == "" {
-      scheme = "http"
-    }
-=======
 		u, err := url.Parse(*addr)
 		if err != nil {
 			fmt.Fprintf(os.Stderr, "invalid URL %#v: %s", *addr, err)
@@ -201,7 +133,6 @@
 		scheme = u.Scheme
 		host = u.Host
 		debug = *verbose || *v
->>>>>>> 59658153
 	}
 
 	var (
@@ -246,10 +177,6 @@
 	)
 }
 
-<<<<<<< HEAD
-func httpUsageCommands() string {
-  return cli.UsageCommands()
-=======
 func usage() {
 	fmt.Fprintf(os.Stderr, ` + "`" + `%s is a command line client for the {{ .ServerName }} server.
 
@@ -268,7 +195,6 @@
 Example:
 %s
 ` + "`" + `, os.Args[0], os.Args[0], indent(cli.UsageCommands()), os.Args[0], indent(cli.UsageExamples()))
->>>>>>> 59658153
 }
 
 func httpUsageExamples() string {
