--- conflicted
+++ resolved
@@ -7,13 +7,7 @@
 	"strconv"
 
 	"goa.design/goa/codegen"
-<<<<<<< HEAD
 	"goa.design/goa/expr"
-=======
-	"goa.design/goa/design"
-
-	httpdesign "goa.design/goa/http/design"
->>>>>>> 59658153
 )
 
 type (
@@ -557,20 +551,12 @@
 	paths := r.FullPaths()
 	res := make([]string, len(paths))
 	for i, path := range paths {
-<<<<<<< HEAD
-		params := expr.ExtractRouteWildcards(path)
-=======
-		params := design.ExtractWildcards(path)
->>>>>>> 59658153
+		params := expr.ExtractHTTPWildcards(path)
 		args := make([]interface{}, len(params))
 		for j, p := range params {
 			args[j] = fmt.Sprintf("/{%s}", p)
 		}
-<<<<<<< HEAD
 		tmpl := expr.HTTPWildcardRegex.ReplaceAllLiteralString(path, "%s")
-=======
-		tmpl := design.WildcardRegex.ReplaceAllLiteralString(path, "%s")
->>>>>>> 59658153
 		res[i] = fmt.Sprintf(tmpl, args...)
 	}
 	return res
